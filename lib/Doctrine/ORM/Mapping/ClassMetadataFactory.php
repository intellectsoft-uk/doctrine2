--- conflicted
+++ resolved
@@ -175,21 +175,10 @@
             return $this->loadedMetadata[$realClassName];
         }
 
-<<<<<<< HEAD
         if ($this->cacheDriver) {
             if (($cached = $this->cacheDriver->fetch("$realClassName\$CLASSMETADATA")) !== false) {
                 $this->wakeupReflection($cached, $this->getReflectionService());
                 $this->loadedMetadata[$realClassName] = $cached;
-=======
-            if ($this->cacheDriver) {
-                if (($cached = $this->fetchMetadataFromCache($realClassName)) !== false) {
-                    $this->loadedMetadata[$realClassName] = $cached;
-                } else {
-                    foreach ($this->loadMetadata($realClassName) as $loadedClassName) {
-                        $this->cacheMetadata($loadedClassName, $this->loadedMetadata[$loadedClassName]);
-                    }
-                }
->>>>>>> 99e303e2
             } else {
                 foreach ($this->loadMetadata($realClassName) as $loadedClassName) {
                     $this->cacheDriver->save(
