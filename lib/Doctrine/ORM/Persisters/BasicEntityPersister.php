<?php
/*
 * THIS SOFTWARE IS PROVIDED BY THE COPYRIGHT HOLDERS AND CONTRIBUTORS
 * "AS IS" AND ANY EXPRESS OR IMPLIED WARRANTIES, INCLUDING, BUT NOT
 * LIMITED TO, THE IMPLIED WARRANTIES OF MERCHANTABILITY AND FITNESS FOR
 * A PARTICULAR PURPOSE ARE DISCLAIMED. IN NO EVENT SHALL THE COPYRIGHT
 * OWNER OR CONTRIBUTORS BE LIABLE FOR ANY DIRECT, INDIRECT, INCIDENTAL,
 * SPECIAL, EXEMPLARY, OR CONSEQUENTIAL DAMAGES (INCLUDING, BUT NOT
 * LIMITED TO, PROCUREMENT OF SUBSTITUTE GOODS OR SERVICES; LOSS OF USE,
 * DATA, OR PROFITS; OR BUSINESS INTERRUPTION) HOWEVER CAUSED AND ON ANY
 * THEORY OF LIABILITY, WHETHER IN CONTRACT, STRICT LIABILITY, OR TORT
 * (INCLUDING NEGLIGENCE OR OTHERWISE) ARISING IN ANY WAY OUT OF THE USE
 * OF THIS SOFTWARE, EVEN IF ADVISED OF THE POSSIBILITY OF SUCH DAMAGE.
 *
 * This software consists of voluntary contributions made by many individuals
 * and is licensed under the LGPL. For more information, see
 * <http://www.doctrine-project.org>.
 */

namespace Doctrine\ORM\Persisters;

use PDO,
    Doctrine\DBAL\LockMode,
    Doctrine\DBAL\Types\Type,
    Doctrine\DBAL\Connection,
    Doctrine\ORM\ORMException,
    Doctrine\ORM\OptimisticLockException,
    Doctrine\ORM\EntityManager,
    Doctrine\ORM\UnitOfWork,
    Doctrine\ORM\Query,
    Doctrine\ORM\PersistentCollection,
    Doctrine\ORM\Mapping\MappingException,
    Doctrine\ORM\Mapping\ClassMetadata,
    Doctrine\ORM\Events,
    Doctrine\ORM\Event\LifecycleEventArgs;

/**
 * A BasicEntityPersiter maps an entity to a single table in a relational database.
 *
 * A persister is always responsible for a single entity type.
 *
 * EntityPersisters are used during a UnitOfWork to apply any changes to the persistent
 * state of entities onto a relational database when the UnitOfWork is committed,
 * as well as for basic querying of entities and their associations (not DQL).
 *
 * The persisting operations that are invoked during a commit of a UnitOfWork to
 * persist the persistent entity state are:
 *
 *   - {@link addInsert} : To schedule an entity for insertion.
 *   - {@link executeInserts} : To execute all scheduled insertions.
 *   - {@link update} : To update the persistent state of an entity.
 *   - {@link delete} : To delete the persistent state of an entity.
 *
 * As can be seen from the above list, insertions are batched and executed all at once
 * for increased efficiency.
 *
 * The querying operations invoked during a UnitOfWork, either through direct find
 * requests or lazy-loading, are the following:
 *
 *   - {@link load} : Loads (the state of) a single, managed entity.
 *   - {@link loadAll} : Loads multiple, managed entities.
 *   - {@link loadOneToOneEntity} : Loads a one/many-to-one entity association (lazy-loading).
 *   - {@link loadOneToManyCollection} : Loads a one-to-many entity association (lazy-loading).
 *   - {@link loadManyToManyCollection} : Loads a many-to-many entity association (lazy-loading).
 *
 * The BasicEntityPersister implementation provides the default behavior for
 * persisting and querying entities that are mapped to a single database table.
 *
 * Subclasses can be created to provide custom persisting and querying strategies,
 * i.e. spanning multiple tables.
 *
 * @author Roman Borschel <roman@code-factory.org>
 * @author Giorgio Sironi <piccoloprincipeazzurro@gmail.com>
 * @author Benjamin Eberlei <kontakt@beberlei.de>
 * @since 2.0
 */
class BasicEntityPersister
{
    /**
     * Metadata object that describes the mapping of the mapped entity class.
     *
     * @var Doctrine\ORM\Mapping\ClassMetadata
     */
    protected $_class;

    /**
     * The underlying DBAL Connection of the used EntityManager.
     *
     * @var Doctrine\DBAL\Connection $conn
     */
    protected $_conn;

    /**
     * The database platform.
     *
     * @var Doctrine\DBAL\Platforms\AbstractPlatform
     */
    protected $_platform;

    /**
     * The EntityManager instance.
     *
     * @var Doctrine\ORM\EntityManager
     */
    protected $_em;

    /**
     * Queued inserts.
     *
     * @var array
     */
    protected $_queuedInserts = array();

    /**
     * ResultSetMapping that is used for all queries. Is generated lazily once per request.
     *
     * TODO: Evaluate Caching in combination with the other cached SQL snippets.
     *
     * @var Query\ResultSetMapping
     */
    protected $_rsm;

    /**
     * The map of column names to DBAL mapping types of all prepared columns used
     * when INSERTing or UPDATEing an entity.
     *
     * @var array
     * @see _prepareInsertData($entity)
     * @see _prepareUpdateData($entity)
     */
    protected $_columnTypes = array();

    /**
     * The INSERT SQL statement used for entities handled by this persister.
     * This SQL is only generated once per request, if at all.
     *
     * @var string
     */
    private $_insertSql;

    /**
     * The SELECT column list SQL fragment used for querying entities by this persister.
     * This SQL fragment is only generated once per request, if at all.
     *
     * @var string
     */
    protected $_selectColumnListSql;

    /**
     * The JOIN SQL fragement used to eagerly load all many-to-one and one-to-one
     * associations configured as FETCH_EAGER, aswell as all inverse one-to-one associations.
     *
     * @var string
     */
    protected $_selectJoinSql;

    /**
     * Counter for creating unique SQL table and column aliases.
     *
     * @var integer
     */
    protected $_sqlAliasCounter = 0;

    /**
     * Map from class names (FQCN) to the corresponding generated SQL table aliases.
     *
     * @var array
     */
    protected $_sqlTableAliases = array();

    /**
     * Initializes a new <tt>BasicEntityPersister</tt> that uses the given EntityManager
     * and persists instances of the class described by the given ClassMetadata descriptor.
     *
     * @param Doctrine\ORM\EntityManager $em
     * @param Doctrine\ORM\Mapping\ClassMetadata $class
     */
    public function __construct(EntityManager $em, ClassMetadata $class)
    {
        $this->_em = $em;
        $this->_class = $class;
        $this->_conn = $em->getConnection();
        $this->_platform = $this->_conn->getDatabasePlatform();
    }

    /**
     * @return Doctrine\ORM\Mapping\ClassMetadata
     */
    public function getClassMetadata()
    {
        return $this->_class;
    }

    /**
     * Adds an entity to the queued insertions.
     * The entity remains queued until {@link executeInserts} is invoked.
     *
     * @param object $entity The entity to queue for insertion.
     */
    public function addInsert($entity)
    {
        $this->_queuedInserts[spl_object_hash($entity)] = $entity;
    }

    /**
     * Executes all queued entity insertions and returns any generated post-insert
     * identifiers that were created as a result of the insertions.
     *
     * If no inserts are queued, invoking this method is a NOOP.
     *
     * @return array An array of any generated post-insert IDs. This will be an empty array
     *               if the entity class does not use the IDENTITY generation strategy.
     */
    public function executeInserts()
    {
        if ( ! $this->_queuedInserts) {
            return;
        }

        $postInsertIds = array();
        $idGen = $this->_class->idGenerator;
        $isPostInsertId = $idGen->isPostInsertGenerator();

        $stmt = $this->_conn->prepare($this->_getInsertSQL());
        $tableName = $this->_class->getTableName();

        foreach ($this->_queuedInserts as $entity) {
            $insertData = $this->_prepareInsertData($entity);

            if (isset($insertData[$tableName])) {
                $paramIndex = 1;

                foreach ($insertData[$tableName] as $column => $value) {
                    $stmt->bindValue($paramIndex++, $value, $this->_columnTypes[$column]);
                }
            }

            $stmt->execute();

            if ($isPostInsertId) {
                $id = $idGen->generate($this->_em, $entity);
                $postInsertIds[$id] = $entity;
            } else {
                $id = $this->_class->getIdentifierValues($entity);
            }

            if ($this->_class->isVersioned) {
                $this->assignDefaultVersionValue($entity, $id);
            }
        }

        $stmt->closeCursor();
        $this->_queuedInserts = array();

        return $postInsertIds;
    }

    /**
     * Retrieves the default version value which was created
     * by the preceding INSERT statement and assigns it back in to the
     * entities version field.
     *
     * @param object $entity
     * @param mixed $id
     */
    protected function assignDefaultVersionValue($entity, $id)
    {
        $value = $this->fetchVersionValue($this->_class, $id);
        $this->_class->setFieldValue($entity, $this->_class->versionField, $value);
    }

    /**
     * Fetch the current version value of a versioned entity.
     *
     * @param Doctrine\ORM\Mapping\ClassMetadata $versionedClass
     * @param mixed $id
     * @return mixed
     */
    protected function fetchVersionValue($versionedClass, $id)
    {
        $versionField = $versionedClass->versionField;
        $identifier   = $versionedClass->getIdentifierColumnNames();

        $versionFieldColumnName = $versionedClass->getQuotedColumnName($versionField, $this->_platform);

        //FIXME: Order with composite keys might not be correct
        $sql = 'SELECT ' . $versionFieldColumnName
             . ' FROM ' . $versionedClass->getQuotedTableName($this->_platform)
             . ' WHERE ' . implode(' = ? AND ', $identifier) . ' = ?';
        $value = $this->_conn->fetchColumn($sql, array_values((array)$id));

        return Type::getType($versionedClass->fieldMappings[$versionField]['type'])->convertToPHPValue($value, $this->_platform);
    }

    /**
     * Updates a managed entity. The entity is updated according to its current changeset
     * in the running UnitOfWork. If there is no changeset, nothing is updated.
     *
     * The data to update is retrieved through {@link _prepareUpdateData}.
     * Subclasses that override this method are supposed to obtain the update data
     * in the same way, through {@link _prepareUpdateData}.
     *
     * Subclasses are also supposed to take care of versioning when overriding this method,
     * if necessary. The {@link _updateTable} method can be used to apply the data retrieved
     * from {@_prepareUpdateData} on the target tables, thereby optionally applying versioning.
     *
     * @param object $entity The entity to update.
     */
    public function update($entity)
    {
        $updateData = $this->_prepareUpdateData($entity);
        $tableName  = $this->_class->getTableName();

        if (isset($updateData[$tableName]) && $updateData[$tableName]) {
            $this->_updateTable(
                $entity, $this->_class->getQuotedTableName($this->_platform),
                $updateData[$tableName], $this->_class->isVersioned
            );

            if ($this->_class->isVersioned) {
                $id = $this->_em->getUnitOfWork()->getEntityIdentifier($entity);
                $this->assignDefaultVersionValue($entity, $id);
            }
        }
    }

    /**
     * Performs an UPDATE statement for an entity on a specific table.
     * The UPDATE can optionally be versioned, which requires the entity to have a version field.
     *
     * @param object $entity The entity object being updated.
     * @param string $quotedTableName The quoted name of the table to apply the UPDATE on.
     * @param array $updateData The map of columns to update (column => value).
     * @param boolean $versioned Whether the UPDATE should be versioned.
     */
    protected final function _updateTable($entity, $quotedTableName, array $updateData, $versioned = false)
    {
        $set = $params = $types = array();

        foreach ($updateData as $columnName => $value) {
            $set[] = (isset($this->_class->fieldNames[$columnName]))
                ? $this->_class->getQuotedColumnName($this->_class->fieldNames[$columnName], $this->_platform) . ' = ?'
                : $columnName . ' = ?';

            $params[] = $value;
            $types[] = $this->_columnTypes[$columnName];
        }

        $where = array();
        $id = $this->_em->getUnitOfWork()->getEntityIdentifier($entity);

        foreach ($this->_class->identifier as $idField) {
            if (isset($this->_class->associationMappings[$idField])) {
                $targetMapping = $this->_em->getClassMetadata($this->_class->associationMappings[$idField]['targetEntity']);
                $where[] = $this->_class->associationMappings[$idField]['joinColumns'][0]['name'];
                $params[] = $id[$idField];
                $types[] = $targetMapping->fieldMappings[$targetMapping->identifier[0]]['type'];
            } else {
                $where[] = $this->_class->getQuotedColumnName($idField, $this->_platform);
                $params[] = $id[$idField];
                $types[] = $this->_class->fieldMappings[$idField]['type'];
            }
        }

        if ($versioned) {
            $versionField = $this->_class->versionField;
            $versionFieldType = $this->_class->fieldMappings[$versionField]['type'];
            $versionColumn = $this->_class->getQuotedColumnName($versionField, $this->_platform);

            if ($versionFieldType == Type::INTEGER) {
                $set[] = $versionColumn . ' = ' . $versionColumn . ' + 1';
            } else if ($versionFieldType == Type::DATETIME) {
                $set[] = $versionColumn . ' = CURRENT_TIMESTAMP';
            }

            $where[] = $versionColumn;
            $params[] = $this->_class->reflFields[$versionField]->getValue($entity);
            $types[] = $this->_class->fieldMappings[$versionField]['type'];
        }

        $sql = 'UPDATE ' . $quotedTableName
             . ' SET ' . implode(', ', $set)
             . ' WHERE ' . implode(' = ? AND ', $where) . ' = ?';

        $result = $this->_conn->executeUpdate($sql, $params, $types);

        if ($versioned && ! $result) {
            throw OptimisticLockException::lockFailed($entity);
        }
    }

    /**
     * @todo Add check for platform if it supports foreign keys/cascading.
     * @param array $identifier
     * @return void
     */
    protected function deleteJoinTableRecords($identifier)
    {
        foreach ($this->_class->associationMappings as $mapping) {
            if ($mapping['type'] == ClassMetadata::MANY_TO_MANY) {
                // @Todo this only covers scenarios with no inheritance or of the same level. Is there something
                // like self-referential relationship between different levels of an inheritance hierachy? I hope not!
                $selfReferential = ($mapping['targetEntity'] == $mapping['sourceEntity']);

                if ( ! $mapping['isOwningSide']) {
                    $relatedClass = $this->_em->getClassMetadata($mapping['targetEntity']);
                    $mapping = $relatedClass->associationMappings[$mapping['mappedBy']];
                    $keys = array_keys($mapping['relationToTargetKeyColumns']);

                    if ($selfReferential) {
                        $otherKeys = array_keys($mapping['relationToSourceKeyColumns']);
                    }
                } else {
                    $keys = array_keys($mapping['relationToSourceKeyColumns']);

                    if ($selfReferential) {
                        $otherKeys = array_keys($mapping['relationToTargetKeyColumns']);
                    }
                }

                if ( ! isset($mapping['isOnDeleteCascade'])) {
                    $this->_conn->delete(
                        $this->_class->getQuotedJoinTableName($mapping, $this->_platform),
                        array_combine($keys, $identifier)
                    );

                    if ($selfReferential) {
                        $this->_conn->delete(
                            $this->_class->getQuotedJoinTableName($mapping, $this->_platform),
                            array_combine($otherKeys, $identifier)
                        );
                    }
                }
            }
        }
    }

    /**
     * Deletes a managed entity.
     *
     * The entity to delete must be managed and have a persistent identifier.
     * The deletion happens instantaneously.
     *
     * Subclasses may override this method to customize the semantics of entity deletion.
     *
     * @param object $entity The entity to delete.
     */
    public function delete($entity)
    {
        $identifier = $this->_em->getUnitOfWork()->getEntityIdentifier($entity);
        $this->deleteJoinTableRecords($identifier);

        $id = array_combine($this->_class->getIdentifierColumnNames(), $identifier);
        $this->_conn->delete($this->_class->getQuotedTableName($this->_platform), $id);
    }

    /**
     * Prepares the changeset of an entity for database insertion (UPDATE).
     *
     * The changeset is obtained from the currently running UnitOfWork.
     *
     * During this preparation the array that is passed as the second parameter is filled with
     * <columnName> => <value> pairs, grouped by table name.
     *
     * Example:
     * <code>
     * array(
     *    'foo_table' => array('column1' => 'value1', 'column2' => 'value2', ...),
     *    'bar_table' => array('columnX' => 'valueX', 'columnY' => 'valueY', ...),
     *    ...
     * )
     * </code>
     *
     * @param object $entity The entity for which to prepare the data.
     * @return array The prepared data.
     */
    protected function _prepareUpdateData($entity)
    {
        $result = array();
        $uow = $this->_em->getUnitOfWork();

        if (($versioned = $this->_class->isVersioned) != false) {
            $versionField = $this->_class->versionField;
        }

        foreach ($uow->getEntityChangeSet($entity) as $field => $change) {
            if ($versioned && $versionField == $field) {
                continue;
            }

            $oldVal = $change[0];
            $newVal = $change[1];

            if (isset($this->_class->associationMappings[$field])) {
                $assoc = $this->_class->associationMappings[$field];

                // Only owning side of x-1 associations can have a FK column.
                if ( ! $assoc['isOwningSide'] || ! ($assoc['type'] & ClassMetadata::TO_ONE)) {
                    continue;
                }

                if ($newVal !== null) {
                    $oid = spl_object_hash($newVal);

                    if (isset($this->_queuedInserts[$oid]) || $uow->isScheduledForInsert($newVal)) {
                        // The associated entity $newVal is not yet persisted, so we must
                        // set $newVal = null, in order to insert a null value and schedule an
                        // extra update on the UnitOfWork.
                        $uow->scheduleExtraUpdate($entity, array(
                            $field => array(null, $newVal)
                        ));
                        $newVal = null;
                    }
                }

                if ($newVal !== null) {
                    $newValId = $uow->getEntityIdentifier($newVal);
                }

                $targetClass = $this->_em->getClassMetadata($assoc['targetEntity']);
                $owningTable = $this->getOwningTable($field);

                foreach ($assoc['sourceToTargetKeyColumns'] as $sourceColumn => $targetColumn) {
                    if ($newVal === null) {
                        $result[$owningTable][$sourceColumn] = null;
                    } else if ($targetClass->containsForeignIdentifier) {
                        $result[$owningTable][$sourceColumn] = $newValId[$targetClass->getFieldForColumn($targetColumn)];
                    } else {
                        $result[$owningTable][$sourceColumn] = $newValId[$targetClass->fieldNames[$targetColumn]];
                    }

                    $this->_columnTypes[$sourceColumn] = $targetClass->getTypeOfColumn($targetColumn);
                }
            } else {
                $columnName = $this->_class->columnNames[$field];
                $this->_columnTypes[$columnName] = $this->_class->fieldMappings[$field]['type'];
                $result[$this->getOwningTable($field)][$columnName] = $newVal;
            }
        }

        return $result;
    }

    /**
     * Prepares the data changeset of a managed entity for database insertion (initial INSERT).
     * The changeset of the entity is obtained from the currently running UnitOfWork.
     *
     * The default insert data preparation is the same as for updates.
     *
     * @param object $entity The entity for which to prepare the data.
     * @return array The prepared data for the tables to update.
     * @see _prepareUpdateData
     */
    protected function _prepareInsertData($entity)
    {
        return $this->_prepareUpdateData($entity);
    }

    /**
     * Gets the name of the table that owns the column the given field is mapped to.
     *
     * The default implementation in BasicEntityPersister always returns the name
     * of the table the entity type of this persister is mapped to, since an entity
     * is always persisted to a single table with a BasicEntityPersister.
     *
     * @param string $fieldName The field name.
     * @return string The table name.
     */
    public function getOwningTable($fieldName)
    {
        return $this->_class->getTableName();
    }

    /**
     * Loads an entity by a list of field criteria.
     *
     * @param array $criteria The criteria by which to load the entity.
     * @param object $entity The entity to load the data into. If not specified,
     *        a new entity is created.
     * @param $assoc The association that connects the entity to load to another entity, if any.
     * @param array $hints Hints for entity creation.
     * @param int $lockMode
     * @param int $limit Limit number of results
     * @return object The loaded and managed entity instance or NULL if the entity can not be found.
     * @todo Check identity map? loadById method? Try to guess whether $criteria is the id?
     */
    public function load(array $criteria, $entity = null, $assoc = null, array $hints = array(), $lockMode = 0, $limit = null)
    {
        $sql = $this->_getSelectEntitiesSQL($criteria, $assoc, $lockMode, $limit);
        list($params, $types) = $this->expandParameters($criteria);
        $stmt = $this->_conn->executeQuery($sql, $params, $types);

        if ($entity !== null) {
            $hints[Query::HINT_REFRESH] = true;
            $hints[Query::HINT_REFRESH_ENTITY] = $entity;
        }

        $hydrator = $this->_em->newHydrator($this->_selectJoinSql ? Query::HYDRATE_OBJECT : Query::HYDRATE_SIMPLEOBJECT);
        $entities = $hydrator->hydrateAll($stmt, $this->_rsm, $hints);

        return $entities ? $entities[0] : null;
    }

    /**
     * Loads an entity of this persister's mapped class as part of a single-valued
     * association from another entity.
     *
     * @param array $assoc The association to load.
     * @param object $sourceEntity The entity that owns the association (not necessarily the "owning side").
     * @param array $identifier The identifier of the entity to load. Must be provided if
     *                          the association to load represents the owning side, otherwise
     *                          the identifier is derived from the $sourceEntity.
     * @return object The loaded and managed entity instance or NULL if the entity can not be found.
     */
    public function loadOneToOneEntity(array $assoc, $sourceEntity, array $identifier = array())
    {
        if (($foundEntity = $this->_em->getUnitOfWork()->tryGetById($identifier, $assoc['targetEntity'])) != false) {
            return $foundEntity;
        }

        $targetClass = $this->_em->getClassMetadata($assoc['targetEntity']);

        if ($assoc['isOwningSide']) {
            $isInverseSingleValued = $assoc['inversedBy'] && ! $targetClass->isCollectionValuedAssociation($assoc['inversedBy']);

            // Mark inverse side as fetched in the hints, otherwise the UoW would
            // try to load it in a separate query (remember: to-one inverse sides can not be lazy).
            $hints = array();

            if ($isInverseSingleValued) {
                $hints['fetched'][$targetClass->name][$assoc['inversedBy']] = true;

                if ($targetClass->subClasses) {
                    foreach ($targetClass->subClasses as $targetSubclassName) {
                        $hints['fetched'][$targetSubclassName][$assoc['inversedBy']] = true;
                    }
                }
            }

            /* cascade read-only status
            if ($this->_em->getUnitOfWork()->isReadOnly($sourceEntity)) {
                $hints[Query::HINT_READ_ONLY] = true;
            }
            */

            $targetEntity = $this->load($identifier, null, $assoc, $hints);

            // Complete bidirectional association, if necessary
            if ($targetEntity !== null && $isInverseSingleValued) {
                $targetClass->reflFields[$assoc['inversedBy']]->setValue($targetEntity, $sourceEntity);
            }
        } else {
            $sourceClass = $this->_em->getClassMetadata($assoc['sourceEntity']);
            $owningAssoc = $targetClass->getAssociationMapping($assoc['mappedBy']);

            // TRICKY: since the association is specular source and target are flipped
            foreach ($owningAssoc['targetToSourceKeyColumns'] as $sourceKeyColumn => $targetKeyColumn) {
                if ( ! isset($sourceClass->fieldNames[$sourceKeyColumn])) {
                    throw MappingException::joinColumnMustPointToMappedField(
                        $sourceClass->name, $sourceKeyColumn
                    );
                }

                // unset the old value and set the new sql aliased value here. By definition
                // unset($identifier[$targetKeyColumn] works here with how UnitOfWork::createEntity() calls this method.
                $identifier[$this->_getSQLTableAlias($targetClass->name) . "." . $targetKeyColumn] =
                    $sourceClass->reflFields[$sourceClass->fieldNames[$sourceKeyColumn]]->getValue($sourceEntity);

                unset($identifier[$targetKeyColumn]);
            }

            $targetEntity = $this->load($identifier, null, $assoc);

            if ($targetEntity !== null) {
                $targetClass->setFieldValue($targetEntity, $assoc['mappedBy'], $sourceEntity);
            }
        }

        return $targetEntity;
    }

    /**
     * Refreshes a managed entity.
     *
     * @param array $id The identifier of the entity as an associative array from
     *                  column or field names to values.
     * @param object $entity The entity to refresh.
     */
    public function refresh(array $id, $entity)
    {
        $sql = $this->_getSelectEntitiesSQL($id);
        list($params, $types) = $this->expandParameters($id);
        $stmt = $this->_conn->executeQuery($sql, $params, $types);

        $hydrator = $this->_em->newHydrator(Query::HYDRATE_OBJECT);
        $hydrator->hydrateAll($stmt, $this->_rsm, array(Query::HINT_REFRESH => true));

        if (isset($this->_class->lifecycleCallbacks[Events::postLoad])) {
            $this->_class->invokeLifecycleCallbacks(Events::postLoad, $entity);
        }

        $evm = $this->_em->getEventManager();

        if ($evm->hasListeners(Events::postLoad)) {
            $evm->dispatchEvent(Events::postLoad, new LifecycleEventArgs($entity, $this->_em));
        }
    }

    /**
     * Loads a list of entities by a list of field criteria.
     *
     * @param array $criteria
     * @param array $orderBy
     * @param int $limit
     * @param int $offset
     * @return array
     */
    public function loadAll(array $criteria = array(), array $orderBy = null, $limit = null, $offset = null)
    {
        $entities = array();
        $sql = $this->_getSelectEntitiesSQL($criteria, null, 0, $limit, $offset, $orderBy);
        list($params, $types) = $this->expandParameters($criteria);
        $stmt = $this->_conn->executeQuery($sql, $params, $types);

        $hydrator = $this->_em->newHydrator(($this->_selectJoinSql) ? Query::HYDRATE_OBJECT : Query::HYDRATE_SIMPLEOBJECT);

        return $hydrator->hydrateAll($stmt, $this->_rsm, array('deferEagerLoads' => true));
    }

    /**
     * Get (sliced or full) elements of the given collection.
     *
     * @param array $assoc
     * @param object $sourceEntity
     * @param int|null $offset
     * @param int|null $limit
     * @return array
     */
    public function getManyToManyCollection(array $assoc, $sourceEntity, $offset = null, $limit = null)
    {
        $stmt = $this->getManyToManyStatement($assoc, $sourceEntity, $offset, $limit);

        return $this->loadArrayFromStatement($assoc, $stmt);
    }

    /**
     * Load an array of entities from a given dbal statement.
     *
     * @param array $assoc
     * @param Doctrine\DBAL\Statement $stmt
     *
     * @return array
     */
    private function loadArrayFromStatement($assoc, $stmt)
    {
        $hints = array('deferEagerLoads' => true);

        if (isset($assoc['indexBy'])) {
            $rsm = clone ($this->_rsm); // this is necessary because the "default rsm" should be changed.
            $rsm->addIndexBy('r', $assoc['indexBy']);
        } else {
            $rsm = $this->_rsm;
        }

        $hydrator = $this->_em->newHydrator(Query::HYDRATE_OBJECT);

        return $hydrator->hydrateAll($stmt, $rsm, $hints);
    }

    /**
     * Hydrate a collection from a given dbal statement.
     *
     * @param array $assoc
     * @param Doctrine\DBAL\Statement $stmt
     * @param PersistentCollection $coll
     *
     * @return array
     */
    private function loadCollectionFromStatement($assoc, $stmt, $coll)
    {
        $hints = array('deferEagerLoads' => true, 'collection' => $coll);

        if (isset($assoc['indexBy'])) {
            $rsm = clone ($this->_rsm); // this is necessary because the "default rsm" should be changed.
            $rsm->addIndexBy('r', $assoc['indexBy']);
        } else {
            $rsm = $this->_rsm;
        }

        $hydrator = $this->_em->newHydrator(Query::HYDRATE_OBJECT);

        return $hydrator->hydrateAll($stmt, $rsm, $hints);
    }

    /**
     * Loads a collection of entities of a many-to-many association.
     *
     * @param ManyToManyMapping $assoc The association mapping of the association being loaded.
     * @param object $sourceEntity The entity that owns the collection.
     * @param PersistentCollection $coll The collection to fill.
     * @param int|null $offset
     * @param int|null $limit
     * @return array
     */
    public function loadManyToManyCollection(array $assoc, $sourceEntity, PersistentCollection $coll)
    {
        $stmt = $this->getManyToManyStatement($assoc, $sourceEntity);

        return $this->loadCollectionFromStatement($assoc, $stmt, $coll);
    }

    private function getManyToManyStatement(array $assoc, $sourceEntity, $offset = null, $limit = null)
    {
        $criteria = array();
        $sourceClass = $this->_em->getClassMetadata($assoc['sourceEntity']);

        if ($assoc['isOwningSide']) {
            $quotedJoinTable = $sourceClass->getQuotedJoinTableName($assoc, $this->_platform);

            foreach ($assoc['relationToSourceKeyColumns'] as $relationKeyColumn => $sourceKeyColumn) {
                if ($sourceClass->containsForeignIdentifier) {
                    $field = $sourceClass->getFieldForColumn($sourceKeyColumn);
                    $value = $sourceClass->reflFields[$field]->getValue($sourceEntity);

                    if (isset($sourceClass->associationMappings[$field])) {
                        $value = $this->_em->getUnitOfWork()->getEntityIdentifier($value);
                        $value = $value[$this->_em->getClassMetadata($sourceClass->associationMappings[$field]['targetEntity'])->identifier[0]];
                    }

                    $criteria[$quotedJoinTable . "." . $relationKeyColumn] = $value;
                } else if (isset($sourceClass->fieldNames[$sourceKeyColumn])) {
                    $criteria[$quotedJoinTable . "." . $relationKeyColumn] = $sourceClass->reflFields[$sourceClass->fieldNames[$sourceKeyColumn]]->getValue($sourceEntity);
                } else {
                    throw MappingException::joinColumnMustPointToMappedField(
                        $sourceClass->name, $sourceKeyColumn
                    );
                }
            }
        } else {
            $owningAssoc = $this->_em->getClassMetadata($assoc['targetEntity'])->associationMappings[$assoc['mappedBy']];
            $quotedJoinTable = $sourceClass->getQuotedJoinTableName($owningAssoc, $this->_platform);

            // TRICKY: since the association is inverted source and target are flipped
            foreach ($owningAssoc['relationToTargetKeyColumns'] as $relationKeyColumn => $sourceKeyColumn) {
                if ($sourceClass->containsForeignIdentifier) {
                    $field = $sourceClass->getFieldForColumn($sourceKeyColumn);
                    $value = $sourceClass->reflFields[$field]->getValue($sourceEntity);

                    if (isset($sourceClass->associationMappings[$field])) {
                        $value = $this->_em->getUnitOfWork()->getEntityIdentifier($value);
                        $value = $value[$this->_em->getClassMetadata($sourceClass->associationMappings[$field]['targetEntity'])->identifier[0]];
                    }

                    $criteria[$quotedJoinTable . "." . $relationKeyColumn] = $value;
                } else if (isset($sourceClass->fieldNames[$sourceKeyColumn])) {
                    $criteria[$quotedJoinTable . "." . $relationKeyColumn] = $sourceClass->reflFields[$sourceClass->fieldNames[$sourceKeyColumn]]->getValue($sourceEntity);
                } else {
                    throw MappingException::joinColumnMustPointToMappedField(
                        $sourceClass->name, $sourceKeyColumn
                    );
                }
            }
        }

        $sql = $this->_getSelectEntitiesSQL($criteria, $assoc, 0, $limit, $offset);
        list($params, $types) = $this->expandParameters($criteria);

        return $this->_conn->executeQuery($sql, $params, $types);
    }

    /**
     * Gets the SELECT SQL to select one or more entities by a set of field criteria.
     *
     * @param array $criteria
     * @param AssociationMapping $assoc
     * @param string $orderBy
     * @param int $lockMode
     * @param int $limit
     * @param int $offset
     * @param array $orderBy
     * @return string
     * @todo Refactor: _getSelectSQL(...)
     */
    protected function _getSelectEntitiesSQL(array $criteria, $assoc = null, $lockMode = 0, $limit = null, $offset = null, array $orderBy = null)
    {
        $joinSql      = ($assoc != null && $assoc['type'] == ClassMetadata::MANY_TO_MANY) ? $this->_getSelectManyToManyJoinSQL($assoc) : '';
        $conditionSql = $this->_getSelectConditionSQL($criteria, $assoc);

        $orderBy    = ($assoc !== null && isset($assoc['orderBy'])) ? $assoc['orderBy'] : $orderBy;
        $orderBySql = $orderBy ? $this->_getOrderBySQL($orderBy, $this->_getSQLTableAlias($this->_class->name)) : '';

        $lockSql = '';

        if ($lockMode == LockMode::PESSIMISTIC_READ) {
            $lockSql = ' ' . $this->_platform->getReadLockSql();
        } else if ($lockMode == LockMode::PESSIMISTIC_WRITE) {
            $lockSql = ' ' . $this->_platform->getWriteLockSql();
        }

        return $this->_platform->modifyLimitQuery('SELECT ' . $this->_getSelectColumnListSQL()
             . $this->_platform->appendLockHint(' FROM ' . $this->_class->getQuotedTableName($this->_platform) . ' '
             . $this->_getSQLTableAlias($this->_class->name), $lockMode)
             . $this->_selectJoinSql . $joinSql
             . ($conditionSql ? ' WHERE ' . $conditionSql : '')
             . $orderBySql, $limit, $offset)
             . $lockSql;
    }

    /**
     * Gets the ORDER BY SQL snippet for ordered collections.
     *
     * @param array $orderBy
     * @param string $baseTableAlias
     * @return string
     * @todo Rename: _getOrderBySQL
     */
    protected final function _getOrderBySQL(array $orderBy, $baseTableAlias)
    {
        $orderBySql = '';

        foreach ($orderBy as $fieldName => $orientation) {
            if ( ! isset($this->_class->fieldMappings[$fieldName])) {
                throw ORMException::unrecognizedField($fieldName);
            }

            $tableAlias = isset($this->_class->fieldMappings[$fieldName]['inherited']) ?
                    $this->_getSQLTableAlias($this->_class->fieldMappings[$fieldName]['inherited'])
                    : $baseTableAlias;

            $columnName = $this->_class->getQuotedColumnName($fieldName, $this->_platform);

            $orderBySql .= $orderBySql ? ', ' : ' ORDER BY ';
            $orderBySql .= $tableAlias . '.' . $columnName . ' ' . $orientation;
        }

        return $orderBySql;
    }

    /**
     * Gets the SQL fragment with the list of columns to select when querying for
     * an entity in this persister.
     *
     * Subclasses should override this method to alter or change the select column
     * list SQL fragment. Note that in the implementation of BasicEntityPersister
     * the resulting SQL fragment is generated only once and cached in {@link _selectColumnListSql}.
     * Subclasses may or may not do the same.
     *
     * @return string The SQL fragment.
     * @todo Rename: _getSelectColumnsSQL()
     */
    protected function _getSelectColumnListSQL()
    {
        if ($this->_selectColumnListSql !== null) {
            return $this->_selectColumnListSql;
        }

        $columnList = '';
        $this->_rsm = new Query\ResultSetMapping();
        $this->_rsm->addEntityResult($this->_class->name, 'r'); // r for root

        // Add regular columns to select list
        foreach ($this->_class->fieldNames as $field) {
            if ($columnList) $columnList .= ', ';

            $columnList .= $this->_getSelectColumnSQL($field, $this->_class);
        }

        $this->_selectJoinSql = '';
        $eagerAliasCounter = 0;

        foreach ($this->_class->associationMappings as $assocField => $assoc) {
            $assocColumnSQL = $this->_getSelectColumnAssociationSQL($assocField, $assoc, $this->_class);

            if ($assocColumnSQL) {
                if ($columnList) $columnList .= ', ';

                $columnList .= $assocColumnSQL;
            }

            if ($assoc['type'] & ClassMetadata::TO_ONE && ($assoc['fetch'] == ClassMetadata::FETCH_EAGER || !$assoc['isOwningSide'])) {
                $eagerEntity = $this->_em->getClassMetadata($assoc['targetEntity']);

                if ($eagerEntity->inheritanceType != ClassMetadata::INHERITANCE_TYPE_NONE) {
                    continue; // now this is why you shouldn't use inheritance
                }

                $assocAlias = 'e' . ($eagerAliasCounter++);
                $this->_rsm->addJoinedEntityResult($assoc['targetEntity'], $assocAlias, 'r', $assocField);

                foreach ($eagerEntity->fieldNames AS $field) {
                    if ($columnList) $columnList .= ', ';

                    $columnList .= $this->_getSelectColumnSQL($field, $eagerEntity, $assocAlias);
                }

                foreach ($eagerEntity->associationMappings as $assoc2Field => $assoc2) {
                    $assoc2ColumnSQL = $this->_getSelectColumnAssociationSQL($assoc2Field, $assoc2, $eagerEntity, $assocAlias);

                    if ($assoc2ColumnSQL) {
                        if ($columnList) $columnList .= ', ';
                        $columnList .= $assoc2ColumnSQL;
                    }
                }
<<<<<<< HEAD
                
=======

                $this->_selectJoinSql .= ' LEFT JOIN'; // TODO: Inner join when all join columns are NOT nullable.
>>>>>>> 231d84b6
                $first = true;

                if ($assoc['isOwningSide']) {
                    $this->_selectJoinSql .= ' ' . $this->getJoinSQLForJoinColumns($assoc['joinColumns']);
                    $this->_selectJoinSql .= ' ' . $eagerEntity->getQuotedTableName($this->_platform) . ' ' . $this->_getSQLTableAlias($eagerEntity->name, $assocAlias) .' ON ';

                    foreach ($assoc['sourceToTargetKeyColumns'] AS $sourceCol => $targetCol) {
                        if ( ! $first) {
                            $this->_selectJoinSql .= ' AND ';
                        }
<<<<<<< HEAD
                        
                        $this->_selectJoinSql .= $this->_getSQLTableAlias($assoc['sourceEntity']) . '.' . $sourceCol . ' = ' 
                                               . $this->_getSQLTableAlias($assoc['targetEntity'], $assocAlias) . '.' . $targetCol;
=======

                        $this->_selectJoinSql .= $this->_getSQLTableAlias($assoc['sourceEntity']) . '.' . $sourceCol . ' = '
                                               . $this->_getSQLTableAlias($assoc['targetEntity'], $assocAlias) . '.' . $targetCol . ' ';
>>>>>>> 231d84b6
                        $first = false;
                    }
                } else {
                    $eagerEntity = $this->_em->getClassMetadata($assoc['targetEntity']);
                    $owningAssoc = $eagerEntity->getAssociationMapping($assoc['mappedBy']);

<<<<<<< HEAD
                    $this->_selectJoinSql .= ' ' . $this->getJoinSQLForJoinColumns($owningAssoc['joinColumns']);
                    $this->_selectJoinSql .= ' ' . $eagerEntity->getQuotedTableName($this->_platform) . ' ' 
=======
                    $this->_selectJoinSql .= ' ' . $eagerEntity->getQuotedTableName($this->_platform) . ' '
>>>>>>> 231d84b6
                                           . $this->_getSQLTableAlias($eagerEntity->name, $assocAlias) . ' ON ';

                    foreach ($owningAssoc['sourceToTargetKeyColumns'] AS $sourceCol => $targetCol) {
                        if ( ! $first) {
                            $this->_selectJoinSql .= ' AND ';
                        }
<<<<<<< HEAD
                        
                        $this->_selectJoinSql .= $this->_getSQLTableAlias($owningAssoc['sourceEntity'], $assocAlias) . '.' . $sourceCol . ' = ' 
                                               . $this->_getSQLTableAlias($owningAssoc['targetEntity']) . '.' . $targetCol;
=======

                        $this->_selectJoinSql .= $this->_getSQLTableAlias($owningAssoc['sourceEntity'], $assocAlias) . '.' . $sourceCol . ' = '
                                               . $this->_getSQLTableAlias($owningAssoc['targetEntity']) . '.' . $targetCol . ' ';
>>>>>>> 231d84b6
                        $first = false;
                    }
                }
            }
        }

        $this->_selectColumnListSql = $columnList;

        return $this->_selectColumnListSql;
    }

    /**
     * Gets the SQL join fragment used when selecting entities from an association.
     *
     * @param string $field
     * @param array $assoc
     * @param ClassMetadata $class
     * @param string $alias
     *
     * @return string
     */
    protected function _getSelectColumnAssociationSQL($field, $assoc, ClassMetadata $class, $alias = 'r')
    {
        $columnList = '';

        if ($assoc['isOwningSide'] && $assoc['type'] & ClassMetadata::TO_ONE) {
            foreach ($assoc['targetToSourceKeyColumns'] as $srcColumn) {
                if ($columnList) $columnList .= ', ';

                $resultColumnName = $this->getSQLColumnAlias($srcColumn);
                $columnList .= $this->_getSQLTableAlias($class->name, ($alias == 'r' ? '' : $alias) )  
                             . '.' . $srcColumn . ' AS ' . $resultColumnName;
                $this->_rsm->addMetaResult($alias, $resultColumnName, $srcColumn, isset($assoc['id']) && $assoc['id'] === true);
            }
        }

        return $columnList;
    }

    /**
     * Gets the SQL join fragment used when selecting entities from a
     * many-to-many association.
     *
     * @param ManyToManyMapping $manyToMany
     * @return string
     */
    protected function _getSelectManyToManyJoinSQL(array $manyToMany)
    {
        if ($manyToMany['isOwningSide']) {
            $owningAssoc = $manyToMany;
            $joinClauses = $manyToMany['relationToTargetKeyColumns'];
        } else {
            $owningAssoc = $this->_em->getClassMetadata($manyToMany['targetEntity'])->associationMappings[$manyToMany['mappedBy']];
            $joinClauses = $owningAssoc['relationToSourceKeyColumns'];
        }

        $joinTableName = $this->_class->getQuotedJoinTableName($owningAssoc, $this->_platform);
        $joinSql = '';

        foreach ($joinClauses as $joinTableColumn => $sourceColumn) {
            if ($joinSql != '') $joinSql .= ' AND ';

            if ($this->_class->containsForeignIdentifier && ! isset($this->_class->fieldNames[$sourceColumn])) {
                $quotedColumn = $sourceColumn; // join columns cannot be quoted
            } else {
                $quotedColumn = $this->_class->getQuotedColumnName($this->_class->fieldNames[$sourceColumn], $this->_platform);
            }

            $joinSql .= $this->_getSQLTableAlias($this->_class->name) . '.' . $quotedColumn . ' = '
                      . $joinTableName . '.' . $joinTableColumn;
        }

        return ' INNER JOIN ' . $joinTableName . ' ON ' . $joinSql;
    }

    /**
     * Gets the INSERT SQL used by the persister to persist a new entity.
     *
     * @return string
     */
    protected function _getInsertSQL()
    {
        if ($this->_insertSql === null) {
            $insertSql = '';
            $columns = $this->_getInsertColumnList();

            if (empty($columns)) {
                $insertSql = $this->_platform->getEmptyIdentityInsertSQL(
                    $this->_class->getQuotedTableName($this->_platform),
                    $this->_class->getQuotedColumnName($this->_class->identifier[0], $this->_platform)
                );
            } else {
                $columns = array_unique($columns);
                $values = array_fill(0, count($columns), '?');

                $insertSql = 'INSERT INTO ' . $this->_class->getQuotedTableName($this->_platform)
                        . ' (' . implode(', ', $columns) . ') VALUES (' . implode(', ', $values) . ')';
            }

            $this->_insertSql = $insertSql;
        }

        return $this->_insertSql;
    }

    /**
     * Gets the list of columns to put in the INSERT SQL statement.
     *
     * Subclasses should override this method to alter or change the list of
     * columns placed in the INSERT statements used by the persister.
     *
     * @return array The list of columns.
     */
    protected function _getInsertColumnList()
    {
        $columns = array();

        foreach ($this->_class->reflFields as $name => $field) {
            if ($this->_class->isVersioned && $this->_class->versionField == $name) {
                continue;
            }

            if (isset($this->_class->associationMappings[$name])) {
                $assoc = $this->_class->associationMappings[$name];

                if ($assoc['isOwningSide'] && $assoc['type'] & ClassMetadata::TO_ONE) {
                    foreach ($assoc['targetToSourceKeyColumns'] as $sourceCol) {
                        $columns[] = $sourceCol;
                    }
                }
            } else if ($this->_class->generatorType != ClassMetadata::GENERATOR_TYPE_IDENTITY || $this->_class->identifier[0] != $name) {
                $columns[] = $this->_class->getQuotedColumnName($name, $this->_platform);
            }
        }

        return $columns;
    }

    /**
     * Gets the SQL snippet of a qualified column name for the given field name.
     *
     * @param string $field The field name.
     * @param ClassMetadata $class The class that declares this field. The table this class is
     *                             mapped to must own the column for the given field.
     * @param string $alias
     */
    protected function _getSelectColumnSQL($field, ClassMetadata $class, $alias = 'r')
    {
        $sql = $this->_getSQLTableAlias($class->name, $alias == 'r' ? '' : $alias) 
             . '.' . $class->getQuotedColumnName($field, $this->_platform);
        $columnAlias = $this->getSQLColumnAlias($class->columnNames[$field]);

        $this->_rsm->addFieldResult($alias, $columnAlias, $field);

        return $sql . ' AS ' . $columnAlias;
    }

    /**
     * Gets the SQL table alias for the given class name.
     *
     * @param string $className
     * @return string The SQL table alias.
     * @todo Reconsider. Binding table aliases to class names is not such a good idea.
     */
    protected function _getSQLTableAlias($className, $assocName = '')
    {
        if ($assocName) {
            $className .= '#' . $assocName;
        }

        if (isset($this->_sqlTableAliases[$className])) {
            return $this->_sqlTableAliases[$className];
        }

        $tableAlias = 't' . $this->_sqlAliasCounter++;

        $this->_sqlTableAliases[$className] = $tableAlias;

        return $tableAlias;
    }

    /**
     * Lock all rows of this entity matching the given criteria with the specified pessimistic lock mode
     *
     * @param array $criteria
     * @param int $lockMode
     * @return void
     */
    public function lock(array $criteria, $lockMode)
    {
        $conditionSql = $this->_getSelectConditionSQL($criteria);

        if ($lockMode == LockMode::PESSIMISTIC_READ) {
            $lockSql = $this->_platform->getReadLockSql();
        } else if ($lockMode == LockMode::PESSIMISTIC_WRITE) {
            $lockSql = $this->_platform->getWriteLockSql();
        }

        $sql = 'SELECT 1 '
             . $this->_platform->appendLockHint($this->getLockTablesSql(), $lockMode)
             . ($conditionSql ? ' WHERE ' . $conditionSql : '') . ' ' . $lockSql;

        list($params, $types) = $this->expandParameters($criteria);

        $stmt = $this->_conn->executeQuery($sql, $params, $types);
    }

    /**
     * Get the FROM and optionally JOIN conditions to lock the entity managed by this persister.
     *
     * @return string
     */
    protected function getLockTablesSql()
    {
        return 'FROM ' . $this->_class->getQuotedTableName($this->_platform) . ' '
             . $this->_getSQLTableAlias($this->_class->name);
    }

    /**
     * Gets the conditional SQL fragment used in the WHERE clause when selecting
     * entities in this persister.
     *
     * Subclasses are supposed to override this method if they intend to change
     * or alter the criteria by which entities are selected.
     *
     * @param array $criteria
     * @param AssociationMapping $assoc
     * @return string
     */
    protected function _getSelectConditionSQL(array $criteria, $assoc = null)
    {
        $conditionSql = '';

        foreach ($criteria as $field => $value) {
            $conditionSql .= $conditionSql ? ' AND ' : '';

            if (isset($this->_class->columnNames[$field])) {
                $className = (isset($this->_class->fieldMappings[$field]['inherited']))
                    ? $this->_class->fieldMappings[$field]['inherited']
                    : $this->_class->name;

                $conditionSql .= $this->_getSQLTableAlias($className) . '.' . $this->_class->getQuotedColumnName($field, $this->_platform);
            } else if (isset($this->_class->associationMappings[$field])) {
                if ( ! $this->_class->associationMappings[$field]['isOwningSide']) {
                    throw ORMException::invalidFindByInverseAssociation($this->_class->name, $field);
                }

                $className = (isset($this->_class->associationMappings[$field]['inherited']))
                    ? $this->_class->associationMappings[$field]['inherited']
                    : $this->_class->name;

                $conditionSql .= $this->_getSQLTableAlias($className) . '.' . $this->_class->associationMappings[$field]['joinColumns'][0]['name'];
            } else if ($assoc !== null && strpos($field, " ") === false && strpos($field, "(") === false) {
                // very careless developers could potentially open up this normally hidden api for userland attacks,
                // therefore checking for spaces and function calls which are not allowed.

                // found a join column condition, not really a "field"
                $conditionSql .= $field;
            } else {
                throw ORMException::unrecognizedField($field);
            }

            $conditionSql .= (is_array($value)) ? ' IN (?)' : (($value === null) ? ' IS NULL' : ' = ?');
        }
        return $conditionSql;
    }

    /**
     * Return an array with (sliced or full list) of elements in the specified collection.
     *
     * @param array $assoc
     * @param object $sourceEntity
     * @param int $offset
     * @param int $limit
     * @return array
     */
    public function getOneToManyCollection(array $assoc, $sourceEntity, $offset = null, $limit = null)
    {
        $stmt = $this->getOneToManyStatement($assoc, $sourceEntity, $offset, $limit);

        return $this->loadArrayFromStatement($assoc, $stmt);
    }

    /**
     * Loads a collection of entities in a one-to-many association.
     *
     * @param array $assoc
     * @param object $sourceEntity
     * @param PersistentCollection $coll The collection to load/fill.
     * @param int|null $offset
     * @param int|null $limit
     */
    public function loadOneToManyCollection(array $assoc, $sourceEntity, PersistentCollection $coll)
    {
        $stmt = $this->getOneToManyStatement($assoc, $sourceEntity);

        return $this->loadCollectionFromStatement($assoc, $stmt, $coll);
    }

    /**
     * Build criteria and execute SQL statement to fetch the one to many entities from.
     *
     * @param array $assoc
     * @param object $sourceEntity
     * @param int|null $offset
     * @param int|null $limit
     * @return Doctrine\DBAL\Statement
     */
    private function getOneToManyStatement(array $assoc, $sourceEntity, $offset = null, $limit = null)
    {
        $criteria = array();
        $owningAssoc = $this->_class->associationMappings[$assoc['mappedBy']];
        $sourceClass = $this->_em->getClassMetadata($assoc['sourceEntity']);

        $tableAlias = $this->_getSQLTableAlias(isset($owningAssoc['inherited']) ? $owningAssoc['inherited'] : $this->_class->name);

        foreach ($owningAssoc['targetToSourceKeyColumns'] as $sourceKeyColumn => $targetKeyColumn) {
            if ($sourceClass->containsForeignIdentifier) {
                $field = $sourceClass->getFieldForColumn($sourceKeyColumn);
                $value = $sourceClass->reflFields[$field]->getValue($sourceEntity);

                if (isset($sourceClass->associationMappings[$field])) {
                    $value = $this->_em->getUnitOfWork()->getEntityIdentifier($value);
                    $value = $value[$this->_em->getClassMetadata($sourceClass->associationMappings[$field]['targetEntity'])->identifier[0]];
                }

                $criteria[$tableAlias . "." . $targetKeyColumn] = $value;
            } else {
                $criteria[$tableAlias . "." . $targetKeyColumn] = $sourceClass->reflFields[$sourceClass->fieldNames[$sourceKeyColumn]]->getValue($sourceEntity);
            }
        }

        $sql = $this->_getSelectEntitiesSQL($criteria, $assoc, 0, $limit, $offset);
        list($params, $types) = $this->expandParameters($criteria);

        return $this->_conn->executeQuery($sql, $params, $types);
    }

    /**
     * Expand the parameters from the given criteria and use the correct binding types if found.
     *
     * @param  array $criteria
     * @return array
     */
    private function expandParameters($criteria)
    {
        $params = $types = array();

        foreach ($criteria AS $field => $value) {
            if ($value === null) {
                continue; // skip null values.
            }

            $types[]  = $this->getType($field, $value);
            $params[] = $this->getValue($value);
        }

        return array($params, $types);
    }

    /**
     * Infer field type to be used by parameter type casting.
     *
     * @param string $field
     * @param mixed $value
     * @return integer
     */
    private function getType($field, $value)
    {
        switch (true) {
            case (isset($this->_class->fieldMappings[$field])):
                $type = Type::getType($this->_class->fieldMappings[$field]['type'])->getBindingType();
                break;

            case (isset($this->_class->associationMappings[$field])):
                $assoc = $this->_class->associationMappings[$field];

                if (count($assoc['sourceToTargetKeyColumns']) > 1) {
                    throw Query\QueryException::associationPathCompositeKeyNotSupported();
                }

                $targetClass  = $this->_em->getClassMetadata($assoc['targetEntity']);
                $targetColumn = $assoc['joinColumns'][0]['referencedColumnName'];
                $type         = null;

                if (isset($targetClass->fieldNames[$targetColumn])) {
                    $type = Type::getType($targetClass->fieldMappings[$targetClass->fieldNames[$targetColumn]]['type'])->getBindingType();
                }

                break;

            default:
                $type = null;
        }

        if (is_array($value)) {
            $type += Connection::ARRAY_PARAM_OFFSET;
        }

        return $type;
    }

    /**
     * Retrieve parameter value
     *
     * @param mixed $value
     * @return mixed
     */
    private function getValue($value)
    {
        if (is_array($value)) {
            $newValue = array();

            foreach ($value as $itemValue) {
                $newValue[] = $this->getIndividualValue($itemValue);
            }

            return $newValue;
        }

        return $this->getIndividualValue($value);
    }

    /**
     * Retrieve an invidiual parameter value
     *
     * @param mixed $value
     * @return mixed
     */
    private function getIndividualValue($value)
    {
        if (is_object($value) && $this->_em->getMetadataFactory()->hasMetadataFor(get_class($value))) {
            if ($this->_em->getUnitOfWork()->getEntityState($value) === UnitOfWork::STATE_MANAGED) {
                $idValues = $this->_em->getUnitOfWork()->getEntityIdentifier($value);
            } else {
                $class = $this->_em->getClassMetadata(get_class($value));
                $idValues = $class->getIdentifierValues($value);
            }

            $value = $idValues[key($idValues)];
        }

        return $value;
    }

    /**
     * Checks whether the given managed entity exists in the database.
     *
     * @param object $entity
     * @return boolean TRUE if the entity exists in the database, FALSE otherwise.
     */
    public function exists($entity, array $extraConditions = array())
    {
        $criteria = $this->_class->getIdentifierValues($entity);

        if ($extraConditions) {
            $criteria = array_merge($criteria, $extraConditions);
        }

        $sql = 'SELECT 1 '
             . $this->getLockTablesSql()
             . ' WHERE ' . $this->_getSelectConditionSQL($criteria);

        list($params, $types) = $this->expandParameters($criteria);

        return (bool) $this->_conn->fetchColumn($sql, $params);
    }

    /**
<<<<<<< HEAD
     * Generates the appropriate join SQL for the given join column.
     *
     * @param array $joinColumns The join columns definition of an association.
     * @return string LEFT JOIN if one of the columns is nullable, INNER JOIN otherwise.
     */
    protected function getJoinSQLForJoinColumns($joinColumns)
    {
        // if one of the join columns is nullable, return left join
        foreach($joinColumns as $joinColumn) {
             if(isset($joinColumn['nullable']) && $joinColumn['nullable']){
                 return 'LEFT JOIN';
             }
        }

        return 'INNER JOIN';
=======
     * Gets an SQL column alias for a column name.
     *
     * @param string $columnName
     * @return string
     */
    public function getSQLColumnAlias($columnName)
    {
        // Trim the column alias to the maximum identifier length of the platform.
        // If the alias is to long, characters are cut off from the beginning.
        return $this->_platform->getSQLResultCasing(
            substr($columnName . $this->_sqlAliasCounter++, -$this->_platform->getMaxIdentifierLength())
        );
>>>>>>> 231d84b6
    }
}<|MERGE_RESOLUTION|>--- conflicted
+++ resolved
@@ -1001,12 +1001,6 @@
                         $columnList .= $assoc2ColumnSQL;
                     }
                 }
-<<<<<<< HEAD
-                
-=======
-
-                $this->_selectJoinSql .= ' LEFT JOIN'; // TODO: Inner join when all join columns are NOT nullable.
->>>>>>> 231d84b6
                 $first = true;
 
                 if ($assoc['isOwningSide']) {
@@ -1017,42 +1011,25 @@
                         if ( ! $first) {
                             $this->_selectJoinSql .= ' AND ';
                         }
-<<<<<<< HEAD
-                        
                         $this->_selectJoinSql .= $this->_getSQLTableAlias($assoc['sourceEntity']) . '.' . $sourceCol . ' = ' 
                                                . $this->_getSQLTableAlias($assoc['targetEntity'], $assocAlias) . '.' . $targetCol;
-=======
-
-                        $this->_selectJoinSql .= $this->_getSQLTableAlias($assoc['sourceEntity']) . '.' . $sourceCol . ' = '
-                                               . $this->_getSQLTableAlias($assoc['targetEntity'], $assocAlias) . '.' . $targetCol . ' ';
->>>>>>> 231d84b6
                         $first = false;
                     }
                 } else {
                     $eagerEntity = $this->_em->getClassMetadata($assoc['targetEntity']);
                     $owningAssoc = $eagerEntity->getAssociationMapping($assoc['mappedBy']);
 
-<<<<<<< HEAD
                     $this->_selectJoinSql .= ' ' . $this->getJoinSQLForJoinColumns($owningAssoc['joinColumns']);
                     $this->_selectJoinSql .= ' ' . $eagerEntity->getQuotedTableName($this->_platform) . ' ' 
-=======
-                    $this->_selectJoinSql .= ' ' . $eagerEntity->getQuotedTableName($this->_platform) . ' '
->>>>>>> 231d84b6
                                            . $this->_getSQLTableAlias($eagerEntity->name, $assocAlias) . ' ON ';
 
                     foreach ($owningAssoc['sourceToTargetKeyColumns'] AS $sourceCol => $targetCol) {
                         if ( ! $first) {
                             $this->_selectJoinSql .= ' AND ';
                         }
-<<<<<<< HEAD
-                        
-                        $this->_selectJoinSql .= $this->_getSQLTableAlias($owningAssoc['sourceEntity'], $assocAlias) . '.' . $sourceCol . ' = ' 
+
+                        $this->_selectJoinSql .= $this->_getSQLTableAlias($owningAssoc['sourceEntity'], $assocAlias) . '.' . $sourceCol . ' = '
                                                . $this->_getSQLTableAlias($owningAssoc['targetEntity']) . '.' . $targetCol;
-=======
-
-                        $this->_selectJoinSql .= $this->_getSQLTableAlias($owningAssoc['sourceEntity'], $assocAlias) . '.' . $sourceCol . ' = '
-                                               . $this->_getSQLTableAlias($owningAssoc['targetEntity']) . '.' . $targetCol . ' ';
->>>>>>> 231d84b6
                         $first = false;
                     }
                 }
@@ -1522,7 +1499,6 @@
     }
 
     /**
-<<<<<<< HEAD
      * Generates the appropriate join SQL for the given join column.
      *
      * @param array $joinColumns The join columns definition of an association.
@@ -1538,7 +1514,9 @@
         }
 
         return 'INNER JOIN';
-=======
+    }
+
+    /**
      * Gets an SQL column alias for a column name.
      *
      * @param string $columnName
@@ -1551,6 +1529,5 @@
         return $this->_platform->getSQLResultCasing(
             substr($columnName . $this->_sqlAliasCounter++, -$this->_platform->getMaxIdentifierLength())
         );
->>>>>>> 231d84b6
     }
 }